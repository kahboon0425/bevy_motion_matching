use bevy::{asset::LoadState, prelude::*};
use bvh_anim::{Bvh, Channel, Frame};

use crate::{
<<<<<<< HEAD
    animation_loader::{BvhAsset, BvhHandle},
    character_loader::BvhToCharacter,
=======
    animation_loader::BvhData,
    character_loader::{BvhToCharacter, MainCharacter},
>>>>>>> 0eecd484
};

pub struct AnimationPlayerPlugin;

impl Plugin for AnimationPlayerPlugin {
    fn build(&self, app: &mut App) {
        app.add_systems(Update, (match_bones, draw_movement_arrows, test));
        app.insert_resource(HipTransforms::new());
        app.add_event::<HipTransformsEvent>();
        app.add_event::<TargetTimeEvent>();
    }
}

#[derive(Debug)]
pub struct FrameData<'a>(pub &'a Frame);

impl<'a> FrameData<'a> {
    pub fn get_rotation(&self, channels: &[Channel]) -> Quat {
        Quat::from_euler(
            EulerRot::ZYX,
            self.0[&channels[0]].to_radians(),
            self.0[&channels[1]].to_radians(),
            self.0[&channels[2]].to_radians(),
        )
    }

    pub fn get_translation_rotation(&self, channels: &[Channel]) -> (Vec3, Quat) {
        (
            Vec3::new(
                self.0[&channels[0]],
                self.0[&channels[1]],
                self.0[&channels[2]],
            ),
            Quat::from_euler(
                EulerRot::ZYX,
                self.0[&channels[3]].to_radians(),
                self.0[&channels[4]].to_radians(),
                self.0[&channels[5]].to_radians(),
            ),
        )
    }
}

#[derive(Component)]
pub struct BoneIndex(pub usize);

#[derive(Component)]
pub struct BoneRotation(pub Quat);

#[derive(Resource)]
pub struct HipTransforms {
    pub hip_current_transform: Vec3,
    pub hip_previous_transform: Vec3,
}

impl HipTransforms {
    pub fn new() -> Self {
        Self {
            hip_current_transform: Vec3::ZERO,
            hip_previous_transform: Vec3::ZERO,
        }
    }
}

#[derive(Event)]
pub struct HipTransformsEvent {
    pub current_transform: Vec3,
    pub previous_transform: Vec3,
}

#[derive(Event)]
pub struct TargetTimeEvent {
    pub time: f32,
}

pub fn match_bones(
    mut commands: Commands,
<<<<<<< HEAD
    mut q_names: Query<(Entity, &Name, &mut Transform, &GlobalTransform)>,
    bvh_asset: Res<Assets<BvhAsset>>,
    q_bvh_handler: Query<&BvhHandle>,
=======
    mut q_names: Query<(Entity, &Name, &mut Transform, &GlobalTransform), Without<MainCharacter>>,
    mut q_character: Query<&mut Transform, With<MainCharacter>>,
    bvh_data: Res<BvhData>,
>>>>>>> 0eecd484
    mut bvh_to_character: ResMut<BvhToCharacter>,
    mut hip_transforms: ResMut<HipTransforms>,
    server: Res<AssetServer>,
    mut event_writer: EventWriter<HipTransformsEvent>,
    time: Res<Time>,
    mut local_time: Local<f32>,
    mut event_reader: EventReader<TargetTimeEvent>,
) {
    let load_state: LoadState = server
        .get_load_state(bvh_to_character.scene_handle.clone())
        .unwrap();

    match load_state {
        LoadState::Loaded => {
            bvh_to_character.loaded = true;
        }
        _ => {}
    }

    if bvh_to_character.loaded == false {
        return;
    }

    let mut bvh_handler_iter = q_bvh_handler.iter();
    let _ = bvh_handler_iter.next().unwrap();
    let bvh_handler = bvh_handler_iter.next().unwrap();
    let bvh_animation_data = &bvh_asset.get(bvh_handler.bvh_assets.id()).unwrap().asset;

    for event in event_reader.read() {
        *local_time = event.time;
    }

    let (frame_index, interpolation_factor) = get_pose(*local_time, bvh_animation_data);

    let current_frame_index = frame_index;

    // Loop back to start if at the end
    let next_frame_index = (current_frame_index + 1) % bvh_animation_data.frames().len();

    if let (Some(current_frame), Some(next_frame)) = (
        bvh_animation_data.frames().nth(current_frame_index),
        bvh_animation_data.frames().nth(next_frame_index),
    ) {
        let current_frame = FrameData(current_frame);
        let next_frame = FrameData(next_frame);

        for (entity, name, mut transform, global_transform) in q_names.iter_mut() {
            let bone_name = &name.as_str()[6..];

            let mut joint_index: usize = 0;

            for joint in bvh_animation_data.joints() {
                if bone_name == joint.data().name() {
                    commands.entity(entity).insert(BoneIndex(joint_index));

                    let offset = joint.data().offset();

                    let mut current_translation = Vec3::new(offset.x, offset.y, offset.z);
                    let mut next_translation = Vec3::new(offset.x, offset.y, offset.z);

                    let channels = joint.data().channels();

                    let current_rotation;
                    let next_rotation;

                    if channels.len() == 3 {
                        current_rotation = current_frame.get_rotation(channels);
                        next_rotation = next_frame.get_rotation(channels);
                    } else {
                        let current_offset;
                        let next_offset;
                        (current_offset, current_rotation) =
                            current_frame.get_translation_rotation(channels);
                        (next_offset, next_rotation) =
                            next_frame.get_translation_rotation(channels);

                        current_translation += current_offset;
                        next_translation += next_offset;
                    }

                    let interpolated_translation =
                        Vec3::lerp(current_translation, next_translation, interpolation_factor);

                    let interpolated_rotation =
                        Quat::slerp(current_rotation, next_rotation, interpolation_factor);

                    transform.rotation = interpolated_rotation;
                    // transform.translation = interpolated_translation;
                    if bone_name == "Hips" {
                        for mut c_transform in q_character.iter_mut() {
                            c_transform.translation = interpolated_translation * 0.01;
                            c_transform.translation.y = 0.0;
                        }
                        // Store the current position as the previous for the left foot
                        hip_transforms.hip_previous_transform =
                            hip_transforms.hip_current_transform;
                        // Update the current position for the left foot
                        hip_transforms.hip_current_transform = global_transform.translation();
                    } else {
                        transform.translation = interpolated_translation;
                    }

                    event_writer.send(HipTransformsEvent {
                        current_transform: hip_transforms.hip_current_transform,
                        previous_transform: hip_transforms.hip_previous_transform,
                    });
                }

                joint_index += 1;
            }
        }
    }

    *local_time += time.delta_seconds();
}

#[derive(Default, Reflect, GizmoConfigGroup)]
pub struct MyRoundGizmos {}

pub fn draw_movement_arrows(mut gizmos: Gizmos, mut event_reader: EventReader<HipTransformsEvent>) {
    for event in event_reader.read() {
        if event.previous_transform != event.current_transform {
            gizmos.arrow(
                event.previous_transform,
                event.current_transform,
                Color::YELLOW,
            );
        }
    }
}

pub fn get_pose(local_time: f32, bvh_data: &Bvh) -> (usize, f32) {
    let duration_per_frame = bvh_data.frame_time().as_secs_f32();

    let total_animation_time = duration_per_frame * bvh_data.frames().len() as f32;

    let animation_time = local_time % total_animation_time;

    let frame_index =
        (animation_time / duration_per_frame).floor() as usize % bvh_data.frames().len();

    let interpolation_factor = (animation_time % duration_per_frame) / duration_per_frame;

    (frame_index, interpolation_factor)
}

pub fn test(input: Res<ButtonInput<KeyCode>>, mut target_time_event: EventWriter<TargetTimeEvent>) {
    if input.just_pressed(KeyCode::Space) {
        target_time_event.send(TargetTimeEvent { time: 50.0 });
    }
}<|MERGE_RESOLUTION|>--- conflicted
+++ resolved
@@ -2,13 +2,8 @@
 use bvh_anim::{Bvh, Channel, Frame};
 
 use crate::{
-<<<<<<< HEAD
     animation_loader::{BvhAsset, BvhHandle},
-    character_loader::BvhToCharacter,
-=======
-    animation_loader::BvhData,
     character_loader::{BvhToCharacter, MainCharacter},
->>>>>>> 0eecd484
 };
 
 pub struct AnimationPlayerPlugin;
@@ -86,15 +81,10 @@
 
 pub fn match_bones(
     mut commands: Commands,
-<<<<<<< HEAD
-    mut q_names: Query<(Entity, &Name, &mut Transform, &GlobalTransform)>,
     bvh_asset: Res<Assets<BvhAsset>>,
     q_bvh_handler: Query<&BvhHandle>,
-=======
     mut q_names: Query<(Entity, &Name, &mut Transform, &GlobalTransform), Without<MainCharacter>>,
     mut q_character: Query<&mut Transform, With<MainCharacter>>,
-    bvh_data: Res<BvhData>,
->>>>>>> 0eecd484
     mut bvh_to_character: ResMut<BvhToCharacter>,
     mut hip_transforms: ResMut<HipTransforms>,
     server: Res<AssetServer>,

--- conflicted
+++ resolved
@@ -15,7 +15,7 @@
             predict_count: 5,
             history_count: 1,
         })
-<<<<<<< HEAD
+        .init_resource::<TrajectoryPlot>()
         .add_systems(
             Update,
             (trajectory_len, (predict_trajectory, trajectory_history))
@@ -23,27 +23,12 @@
                 .in_set(MainSet::Trajectory),
         )
         .add_systems(Last, (update_velocities, update_prev_transform2ds).chain())
-        .add_systems(Update, draw_trajectory_axes);
+        .add_systems(Update, (draw_trajectory_axes, draw_trajectory_plot));
 
         app.register_type::<Trajectory>()
             .register_type::<PrevTransform2d>()
             .register_type::<Velocity>()
             .register_type::<MovementDirection>();
-=======
-        .init_resource::<TrajectoryPlot>()
-        .insert_resource(TrajectoryHistoryConfig { interval: 0.01667 })
-        .add_systems(
-            Update,
-            ((
-                change_trajectory_history_len.run_if(resource_changed::<TrajectoryHistoryConfig>),
-                store_trajectory_history,
-                compute_trajectory,
-                draw_trajectory,
-                draw_trajectory_plot,
-            )
-                .chain(),),
-        );
->>>>>>> 446939a6
     }
 }
 
@@ -238,7 +223,6 @@
     }
 }
 
-<<<<<<< HEAD
 /// Configuration for all trajectories.
 #[derive(Resource, Reflect)]
 #[reflect(Resource)]
@@ -267,7 +251,9 @@
     #[inline]
     pub fn total_time(&self) -> f32 {
         self.interval_time * self.total_count() as f32
-=======
+    }
+}
+
 #[derive(Resource, Debug, Default)]
 pub struct TrajectoryPlot {
     pub trajectories_points: Vec<[f64; 2]>,
@@ -306,6 +292,5 @@
                 .trajectories_points
                 .push([start.x as f64, start.y as f64]);
         }
->>>>>>> 446939a6
     }
 }
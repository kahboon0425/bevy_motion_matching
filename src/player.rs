--- conflicted
+++ resolved
@@ -12,12 +12,11 @@
 
 impl Plugin for PlayerPlugin {
     fn build(&self, app: &mut App) {
-<<<<<<< HEAD
         app.add_event::<ResetPlayer>()
             .insert_resource(MovementConfig {
                 // walk_speed: 4.0,
                 walk_speed: 2.0,
-                run_speed: 4.0,
+                run_speed: 2.5,
                 lerp_factor: 10.0,
             })
             .add_systems(
@@ -30,24 +29,6 @@
                     .chain()
                     .in_set(MainSet::Action),
             );
-=======
-        app.insert_resource(MovementConfig {
-            // walk_speed: 4.0,
-            walk_speed: 2.0,
-            run_speed: 2.5,
-            lerp_factor: 10.0,
-        })
-        .add_systems(
-            Update,
-            (
-                preset_movement_direction,
-                movement_direction,
-                draw_player_direction,
-            )
-                .chain()
-                .in_set(MainSet::Action),
-        );
->>>>>>> c3a7da70
     }
 }
 

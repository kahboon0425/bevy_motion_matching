use bevy::prelude::*;
use bvh::*;
use motion_database::load_motion_data_onto;

mod bvh;
mod camera;
mod motion_database;
mod nearest_trajectories_poses_retriever;
mod player;
mod pose_matching;
mod scene_loader;
mod trajectory;
mod ui;

fn main() {
    App::new()
        .add_plugins((
            DefaultPlugins,
            bvh_library::BvhLibraryPlugin,
            scene_loader::SceneLoaderPlugin,
            bvh_player::BvhPlayerPlugin,
<<<<<<< HEAD
            // input_trajectory::InputTrajectoryPlugin,
            camera::CameraPlugin,
            ui::UiPlugin,
            motion_database::MotionDatabasePlugin,
            pose_matching::PoseMatchingPlugin,
        ))
        .add_systems(Startup, setup)
        .add_systems(Startup, load_motion_data_onto)
=======
            trajectory::InputTrajectory,
            camera::CameraPlugin,
            ui::UiPlugin,
            motion_database::MotionDatabasePlugin,
            player::PlayerPlugin,
            nearest_trajectories_poses_retriever::NearestTrajectoryRetrieverPlugin,
        ))
        .add_systems(Startup, setup)
>>>>>>> 3f7548af
        .run();
}

pub fn setup(mut commands: Commands) {
    commands.spawn(DirectionalLightBundle::default());
}<|MERGE_RESOLUTION|>--- conflicted
+++ resolved
@@ -19,25 +19,16 @@
             bvh_library::BvhLibraryPlugin,
             scene_loader::SceneLoaderPlugin,
             bvh_player::BvhPlayerPlugin,
-<<<<<<< HEAD
-            // input_trajectory::InputTrajectoryPlugin,
-            camera::CameraPlugin,
-            ui::UiPlugin,
-            motion_database::MotionDatabasePlugin,
-            pose_matching::PoseMatchingPlugin,
-        ))
-        .add_systems(Startup, setup)
-        .add_systems(Startup, load_motion_data_onto)
-=======
             trajectory::InputTrajectory,
             camera::CameraPlugin,
             ui::UiPlugin,
             motion_database::MotionDatabasePlugin,
             player::PlayerPlugin,
             nearest_trajectories_poses_retriever::NearestTrajectoryRetrieverPlugin,
+            // pose_matching::PoseMatchingPlugin,
         ))
         .add_systems(Startup, setup)
->>>>>>> 3f7548af
+        .add_systems(Startup, load_motion_data_onto)
         .run();
 }
 
